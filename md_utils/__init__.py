# -*- coding: utf-8 -*-
"""
Molecular dynamics utilities.
"""

<<<<<<< HEAD
__author__ = 'Heather Mayes'
__email__ = 'hmayes@hmayes.com'
__version__ = '0.3.1'
=======
__author__ = 'Chris Mayes'
__email__ = 'cmayes@cmay.es'
__version__ = '0.4.0'
>>>>>>> bafd0196
<|MERGE_RESOLUTION|>--- conflicted
+++ resolved
@@ -3,12 +3,6 @@
 Molecular dynamics utilities.
 """
 
-<<<<<<< HEAD
-__author__ = 'Heather Mayes'
-__email__ = 'hmayes@hmayes.com'
-__version__ = '0.3.1'
-=======
 __author__ = 'Chris Mayes'
 __email__ = 'cmayes@cmay.es'
-__version__ = '0.4.0'
->>>>>>> bafd0196
+__version__ = '0.4.0'