#!/usr/bin/env python
"""
Given a file with an xyz vector (space separated, no other data), return the maximum x, y, and z coordinates, plus the
values after a buffer distance is added
"""

from __future__ import print_function
import ConfigParser
import os

import numpy as np
from md_utils.md_common import InvalidDataError, warning, process_cfg, create_out_suf_fname, write_csv
import sys
import argparse


__author__ = 'hmayes'


# Error Codes
# The good status code
GOOD_RET = 0
INPUT_ERROR = 1
IO_ERROR = 2
INVALID_DATA = 3

# Constants #
TOL = 0.0000001

# Config File Sections
SECTIONS = 'sections'
MAIN_SEC = 'main'
DA_GAUSS_SEC = 'DA_Gaussian'
VII_SEC = 'VII'
REP1_SEC = 'REP1'
PARAM_SECS = [DA_GAUSS_SEC, VII_SEC, REP1_SEC]

# Config keys
<<<<<<< HEAD
VII_FIT = 'vii_fit_flag'
DA_GAUSS_GROUPS = 'DA_Gaussian_group_names'
C1_LOW = 'c1_low'
C1_HIGH = 'c1_high'
C2_LOW = 'c2_low'
C2_HIGH = 'c2_high'
C3_LOW = 'c3_low'
C3_HIGH = 'c3_high'
VII_GROUP = 'VII_group_name'
VII_LOW = 'Vii_low'
VII_HIGH = 'Vii_high'
REP1_GROUP = 'repulsive_group_name'
CAP_B_LOW = 'B_low'
CAP_B_HIGH = 'B_high'
B_LOW = 'b_low'
B_HIGH = 'b_high'
B_PRIME_LOW = 'b_prime_low'
B_PRIME_HIGH = 'b_prime_high'
D_OO_LOW = 'd_OO_low'
D_OO_HIGH = 'd_OO_high'
CAP_C_LOW = 'C_low'
CAP_C_HIGH = 'C_high'
C_LOW = 'c_low'
C_HIGH = 'c_high'
D_OH_LOW = 'd_OH_low'
D_OH_HIGH = 'd_OH_high'
CUTOFF_OO_LOW_LOW = 'cutoff_OO_low_low'
CUTOFF_OO_LOW_HIGH = 'cutoff_OO_low_high'
CUTOFF_OO_HIGH_LOW = 'cutoff_OO_high_low'
CUTOFF_OO_HIGH_HIGH = 'cutoff_OO_high_high'
CUTOFF_HO_LOW_LOW = 'cutoff_OH_low_low'
CUTOFF_HO_LOW_HIGH = 'cutoff_OH_low_high'
CUTOFF_HO_HIGH_LOW = 'cutoff_OH_high_low'
CUTOFF_HO_HIGH_HIGH = 'cutoff_OH_high_high'

C1 = '_c1'
C2 = '_c2'
C3 = '_c3'
VII = 'Vii'
CAP_B = 'B MS-EVB3 diabatic-correction'
B = 'b'
B_PRIME = "b'"
D_OO = 'd_OO'
CAP_C = 'C'
C = 'c'
D_OH = 'd_OH'
CUTOFF_OO_LOW = 'cutoff_OO_low'
CUTOFF_OO_HIGH = 'cutoff_OO_high'
CUTOFF_HO_LOW = 'cutoff_HO_low'
CUTOFF_HO_HIGH = 'cutoff_HO_high'
=======
GROUP_NAMES = 'group_names'
FIT_PARAMS = {DA_GAUSS_SEC: ['c1', 'c2', 'c3'],
              VII_SEC: ['vii'],
              REP1_SEC: ['cap_b', 'b', 'b_prime', 'd_oo', 'cap_c', 'c', 'd_oh', 'cutoff_oo_low', 'cutoff_oo_high',
                         'cutoff_ho_low', 'cutoff_ho_high']
              }
SEC_PARAMS = 'parameters'
INP_FILE = 'new_input_file_name'
OUT_BASE_DIR = 'output_directory'
>>>>>>> c71a57b8

LOW = 'low'
HIGH = 'high'
DESCRIP = 'descrip'
PROP_LIST = [LOW, HIGH, DESCRIP]

# Defaults
MAIN_SEC_DEF_CFG_VALS = {INP_FILE: 'fit.inp',
                         OUT_BASE_DIR: None,
                }
PARAM_SEC_DEF_CFG_VALS = {GROUP_NAMES: 'NOT_SPECIFIED',
                }
DEF_FIT_VII = False
DEF_CFG_FILE = 'fitevb_setup.ini'
DEF_BEST_FILE = 'fit.best'
<<<<<<< HEAD
DEF_VII_FIT_FLAG = False
=======
DEF_GROUP_NAME = ''
DEF_DESCRIP = ''
PRINT_FORMAT = '%12.6f  %12.6f  : %s\n'

>>>>>>> c71a57b8

def read_cfg(floc, cfg_proc=process_cfg):
    """
    Reads the given configuration file, returning a dict with the converted values supplemented by default values.

    :param floc: The location of the file to read.
    :param cfg_proc: The processor to use for the raw configuration values.  Uses default values when the raw
        value is missing.
    :return: A dict of the processed configuration file's data.
    """
    config = ConfigParser.ConfigParser()
    good_files = config.read(floc)
    if not good_files:
        raise IOError('Could not read file {}'.format(floc))
    proc = {}
    for section in config.sections():
        raw_configs = config.items(section)
        proc[section] = raw_configs
    return proc


def parse_cmdline(argv):
    """
    Returns the parsed argument list and return code.
    `argv` is a list of arguments, or `None` for ``sys.argv[1:]``.
    """
    if argv is None:
        argv = sys.argv[1:]

    # initialize the parser object:
    parser = argparse.ArgumentParser(description='Reads in best output file and generates new input files.')
    parser.add_argument("-f", "--file", help="The fitevb output file to read. The default is {}".format(DEF_BEST_FILE),
                        default=DEF_BEST_FILE)
    parser.add_argument("-c", "--config", help="The location of the configuration file in ini format. "
                                               "The default file name is {}, located in the "
                                               "base directory where the program as run.".format(DEF_CFG_FILE),
                        default=DEF_CFG_FILE, type=read_cfg)
<<<<<<< HEAD
    # parser.add_argument("-v", "--fit_vii", help="If flag is false (default), fits everything but Vii. Otherwise, "
    #                                             "the reverse.",
    #                     default=DEF_VII_FIT_FLAG)
=======
    parser.add_argument("-v", "--vii_fit", help="Flag to specify fitting the VII term. The default value "
                                                "is {}.".format(DEF_FIT_VII),
                        default=DEF_FIT_VII)
    parser.add_argument("-s", "--summary_file", help="If a summary file name is specified, the program will append "
                                                     "results to a summary file and specify parameter value changes.",
                        default=False)
>>>>>>> c71a57b8
    args = None
    try:
        args = parser.parse_args(argv)
    except IOError as e:
        warning("Problems reading file:", e)
        parser.print_help()
        return args, IO_ERROR
    except KeyError as e:
        warning("Input data missing:", e)
        parser.print_help()
        return args, INPUT_ERROR

    if not os.path.isfile(args.file):
        if args.file == DEF_BEST_FILE:
            warning("Problems reading specified default fitevb output file ({}) in current directory. "
                    "A different name or directory can be specified with the optional "
                    "-f or --file arguments".format(args.file))
        else:
            warning("Problems reading specified fitevb output file: {}".format(args.file))
        parser.print_help()
        return args, IO_ERROR

    return args, GOOD_RET


def process_output_file(data_file):
    """
    Reads in an initial set of parameters values from a space-separated list, as provided by 'fit.best' output from
    fitEVB. The order is important; thus read through the sections and parameters from the (ordered) lists (specified
    in the constants
    @param data_file: contains a space-separated list of parameters values in the order that corresponds to the lists
    of sections and parameters in constants.
    @return: initial values to use in fitting, with both the high and low values set to that initial value
    """
    raw_vals = np.loadtxt(data_file,dtype=np.float64)
    vals = {}
<<<<<<< HEAD
    for index, val in enumerate(raw_vals):
        vals[PARAM_LIST[index*2]] = val
        vals[PARAM_LIST[index*2+1]] = val
=======
    index = 0
    for section in PARAM_SECS:
        for param in FIT_PARAMS[section]:
            vals[param] = {}
            vals[param][LOW] = raw_vals[index]
            vals[param][HIGH] = raw_vals[index]
            index += 1
>>>>>>> c71a57b8
    return vals


def make_inp(initial_vals, cfg, fit_vii_flag):
    """
    cfg has the sections, default ranges for each parameter, and parameter descriptions
    Use that to seed the inp_vals (used for printing) and overwrite with initial values if a parameter
    is not to be fit in the current step.
    @param initial_vals: parameter values from last fitting iteration
    @param cfg: configuration values, wheter the Vii parameter is to be fit
    @return:
    """
    # dict to collect data to print
    inp_vals = {}
<<<<<<< HEAD
    if cfg[VII_FIT]:
        for param in NOT_VII_PARAM_LIST:
            inp_vals[param] = initial_vals[param]
        for param in VII_PARAM_LIST:
            inp_vals[param] = cfg[param]
    else:
        for param in NOT_VII_PARAM_LIST:
            inp_vals[param] = cfg[param]
        for param in VII_PARAM_LIST:
            inp_vals[param] = initial_vals[param]
    to_print = []
    to_print.append([inp_vals[C1_LOW], inp_vals[C1_HIGH], C1])
    to_print.append([inp_vals[C2_LOW], inp_vals[C2_HIGH], C2])
    to_print.append([inp_vals[C3_LOW], inp_vals[C3_HIGH], C3])
    to_print.append([inp_vals[VII_LOW], inp_vals[VII_HIGH], VII])

    to_print.append([inp_vals[CAP_B_LOW], inp_vals[CAP_B_HIGH], CAP_B])
    to_print.append([inp_vals[B_LOW], inp_vals[B_HIGH], B])
    to_print.append([inp_vals[B_PRIME_LOW], inp_vals[B_PRIME_HIGH], B_PRIME])
    to_print.append([inp_vals[D_OO_LOW], inp_vals[D_OO_HIGH], D_OO])
    to_print.append([inp_vals[CAP_C_LOW], inp_vals[CAP_C_HIGH], C])
    to_print.append([inp_vals[C_LOW], inp_vals[C_HIGH], C])
    to_print.append([inp_vals[D_OH_LOW], inp_vals[D_OH_HIGH], D_OH])
    to_print.append([inp_vals[CUTOFF_OO_LOW_LOW], inp_vals[CUTOFF_OO_LOW_HIGH], CUTOFF_OO_LOW])
    to_print.append([inp_vals[CUTOFF_OO_HIGH_LOW], inp_vals[CUTOFF_OO_HIGH_HIGH], CUTOFF_OO_HIGH])
    to_print.append([inp_vals[CUTOFF_HO_LOW_LOW], inp_vals[CUTOFF_HO_LOW_HIGH], CUTOFF_HO_LOW])
    to_print.append([inp_vals[CUTOFF_HO_HIGH_LOW], inp_vals[CUTOFF_HO_HIGH_HIGH], CUTOFF_HO_HIGH])
    with open(cfg[INP_FILE], 'w') as inpfile:
        inpfile.write('FIT  DA_Gaussian {}\n'.format(cfg[DA_GAUSS_GROUPS]))
        for line in to_print[0:3]:
            inpfile.write(FORMAT % tuple(line))
        inpfile.write('\nFIT  VII {}\n'.format(cfg[VII_GROUP]))
        inpfile.write(FORMAT % tuple(to_print[3]))
        inpfile.write('\nFIT  REP1 {}\n'.format(cfg[REP1_GROUP]))
        for line in to_print[4:]:
            inpfile.write(FORMAT % tuple(line))
=======
>>>>>>> c71a57b8

    for section in PARAM_SECS:
        for param in cfg[section][SEC_PARAMS]:
            inp_vals[param] = cfg[section][param]
            if section == VII_SEC:
                if not fit_vii_flag:
                    for prop in initial_vals[param]:
                        inp_vals[param][prop] = initial_vals[param][prop]
            else:
                # all other parameters set to initial values
                if fit_vii_flag:
                    for prop in initial_vals[param]:
                        inp_vals[param][prop] = initial_vals[param][prop]

    with open(cfg[MAIN_SEC][INP_FILE], 'w') as inpfile:
        for section in PARAM_SECS:
            inpfile.write('FIT  {} {}\n'.format(section, cfg[section][GROUP_NAMES]))
            for param in FIT_PARAMS[section]:
                inpfile.write(PRINT_FORMAT % (inp_vals[param][LOW], inp_vals[param][HIGH], inp_vals[param][DESCRIP]))


def process_raw_cfg(raw_cfg):
    cfgs = {}
    param_sections = []
    # Process raw values
    for section in raw_cfg:
        section_dict = {}
        if section == MAIN_SEC:
            for entry in raw_cfg[section]:
                section_dict[entry[0]] = entry[1]
        else:
            param_sections.append(section)
            section_dict[SEC_PARAMS] = []
            for entry in raw_cfg[section]:
                if entry[0] == GROUP_NAMES:
                    section_dict[entry[0]] = entry[1]
                else:
                    section_dict[SEC_PARAMS].append(entry[0])
                    vals = [x.strip() for x in entry[1].split(',')]
                    if len(vals) == 2:
                        vals.append(DEF_DESCRIP)
                    try:
                        section_dict[entry[0]] = {LOW: float(vals[0]), HIGH: float(vals[1]), DESCRIP: vals[2]}
                    except ValueError as e:
                        warning("In configuration file section {}, expected comma-separated numerical lower range "
                                "value, upper-range value, and (optional) description (i.e. '-10,10,d_OO') for key {}. "
                                "Found {}. Please check input.".format(section, entry[0], entry[1]))
        cfgs[section] = section_dict

    # Check for defaults
    for section in cfgs:
        if section == MAIN_SEC:
            for cfg in MAIN_SEC_DEF_CFG_VALS:
                if cfg not in cfgs[section]:
                    cfgs[section][cfg] = MAIN_SEC_DEF_CFG_VALS[cfg]
        else:
            if section in PARAM_SECS:
                for cfg in PARAM_SEC_DEF_CFG_VALS:
                    if cfg not in cfgs[section]:
                        cfgs[section][cfg] = PARAM_SEC_DEF_CFG_VALS[cfg]
            else:
                warning("This program currently expects only the sections {} and an optional section {}. Read section "
                        "{}, which will be ignored.".format(PARAM_SECS, MAIN_SEC, section))

    # Add main section with defaults if this optional section is missing; make sure required sections and parameters
    # have been read.
    if MAIN_SEC not in cfgs:
        cfgs[MAIN_SEC] = MAIN_SEC_DEF_CFG_VALS
    for section in PARAM_SECS:
        if section in cfgs:
            for param in FIT_PARAMS[section]:
                if param not in cfgs[section]:
                    raise InvalidDataError('The configuration file is missing parameter {} in section {}. '
                                           'Check input.'.format(param, section))
        else:
            raise InvalidDataError('The configuration file is missing section {}. Check input.'.format(section))

    return cfgs


def get_param_info(cfg):
    headers = []
    low = []
    high = []
    for section in PARAM_SECS:
        for param in FIT_PARAMS[section]:
            low.append(cfg[section][param][LOW])
            high.append(cfg[section][param][HIGH])
            headers.append(cfg[section][param][DESCRIP].rjust(8))
    return np.array(low), np.array(high), headers


def make_summary(output_file, summary_file, cfg):
    low, high, headers = get_param_info(cfg)
    latest_output = np.loadtxt(output_file,dtype=np.float64)

    if os.path.isfile(summary_file):
        last_row = None
        percent_diffs = []
        previous_output = np.loadtxt(summary_file,dtype=np.float64)
        all_output = np.vstack((previous_output, latest_output))
        for row in all_output:
            if last_row is not None:
                diff = row - last_row
                perc_diff = {}
                # Check data for small values, hitting upper or lower bound, and calc % diff
                for index, val in enumerate(np.nditer(row)):
                    if abs(val) < TOL:
                        warning("Small value ({}) encountered for parameter {} (col {}).".format(val, headers[index], index))
                    if abs(diff[index]) > TOL:
                        if abs(last_row[index]) > TOL:
                            perc_diff[headers[index]] = "%8.2f" % (diff[index] / last_row[index] * 100)
                        else:
                            perc_diff[headers[index]] = '        '
                        if abs(val-low[index]) < TOL:
                            warning("Value ({}) near lower bound ({}) encountered for parameter {} (col {}).".format(val, low[index], headers[index], index))
                        if abs(val-high[index]) < TOL:
                            warning("Value ({}) near upper bound ({}) encountered for parameter {} (col {}).".format(val, high[index], headers[index], index))
                    else:
                        perc_diff[headers[index]] = '        '
                percent_diffs.append(perc_diff)
            last_row = row

        # format for gnuplot and np.loadtxt
        f_out = create_out_suf_fname(summary_file, '_perc_diff', ext='.csv', base_dir=cfg[MAIN_SEC][OUT_BASE_DIR])
        write_csv(percent_diffs, f_out, headers, extrasaction="ignore")
        print('Wrote file: {}'.format(f_out))

        f_out = create_out_suf_fname(summary_file, '', ext='.csv', base_dir=cfg[MAIN_SEC][OUT_BASE_DIR])
        with open(f_out, 'w') as s_file:
            s_file.write(','.join(headers)+'\n')
            np.savetxt(s_file, all_output, fmt='%8.6f', delimiter=',')
        print('Wrote file: {}'.format(f_out))

        # in adddition to csv (above), print format for gnuplot and np.loadtxt
        with open(summary_file, 'w') as s_file:
            np.savetxt(s_file, all_output, fmt='%12.6f')
        print("Wrote summary file {}".format(summary_file))
    else:
        # have this as sep statement, because now printing a 1D array, handled differently than 2D array (newline=' ')
        with open(summary_file, 'w') as s_file:
            np.savetxt(s_file, latest_output, fmt='%12.6f', newline=' ')
        print("Wrote results from {} to new summary file {}".format(output_file, summary_file))


def main(argv=None):
    # Read input
    args, ret = parse_cmdline(argv)
    if ret != GOOD_RET:
        return ret
    raw_cfg = args.config

    try:
        cfg = process_raw_cfg(raw_cfg)
        initial_vals = process_output_file(args.file)
        if args.summary_file is not False:
            make_summary(args.file, args.summary_file, cfg)
        make_inp(initial_vals, cfg, args.vii_fit)
    except IOError as e:
        warning("Problems reading file:", e)
        return IO_ERROR
    except InvalidDataError as e:
        warning("Problems reading data:", e)
        return INVALID_DATA

    return GOOD_RET  # success


if __name__ == '__main__':
    status = main()
    sys.exit(status)<|MERGE_RESOLUTION|>--- conflicted
+++ resolved
@@ -36,58 +36,6 @@
 PARAM_SECS = [DA_GAUSS_SEC, VII_SEC, REP1_SEC]
 
 # Config keys
-<<<<<<< HEAD
-VII_FIT = 'vii_fit_flag'
-DA_GAUSS_GROUPS = 'DA_Gaussian_group_names'
-C1_LOW = 'c1_low'
-C1_HIGH = 'c1_high'
-C2_LOW = 'c2_low'
-C2_HIGH = 'c2_high'
-C3_LOW = 'c3_low'
-C3_HIGH = 'c3_high'
-VII_GROUP = 'VII_group_name'
-VII_LOW = 'Vii_low'
-VII_HIGH = 'Vii_high'
-REP1_GROUP = 'repulsive_group_name'
-CAP_B_LOW = 'B_low'
-CAP_B_HIGH = 'B_high'
-B_LOW = 'b_low'
-B_HIGH = 'b_high'
-B_PRIME_LOW = 'b_prime_low'
-B_PRIME_HIGH = 'b_prime_high'
-D_OO_LOW = 'd_OO_low'
-D_OO_HIGH = 'd_OO_high'
-CAP_C_LOW = 'C_low'
-CAP_C_HIGH = 'C_high'
-C_LOW = 'c_low'
-C_HIGH = 'c_high'
-D_OH_LOW = 'd_OH_low'
-D_OH_HIGH = 'd_OH_high'
-CUTOFF_OO_LOW_LOW = 'cutoff_OO_low_low'
-CUTOFF_OO_LOW_HIGH = 'cutoff_OO_low_high'
-CUTOFF_OO_HIGH_LOW = 'cutoff_OO_high_low'
-CUTOFF_OO_HIGH_HIGH = 'cutoff_OO_high_high'
-CUTOFF_HO_LOW_LOW = 'cutoff_OH_low_low'
-CUTOFF_HO_LOW_HIGH = 'cutoff_OH_low_high'
-CUTOFF_HO_HIGH_LOW = 'cutoff_OH_high_low'
-CUTOFF_HO_HIGH_HIGH = 'cutoff_OH_high_high'
-
-C1 = '_c1'
-C2 = '_c2'
-C3 = '_c3'
-VII = 'Vii'
-CAP_B = 'B MS-EVB3 diabatic-correction'
-B = 'b'
-B_PRIME = "b'"
-D_OO = 'd_OO'
-CAP_C = 'C'
-C = 'c'
-D_OH = 'd_OH'
-CUTOFF_OO_LOW = 'cutoff_OO_low'
-CUTOFF_OO_HIGH = 'cutoff_OO_high'
-CUTOFF_HO_LOW = 'cutoff_HO_low'
-CUTOFF_HO_HIGH = 'cutoff_HO_high'
-=======
 GROUP_NAMES = 'group_names'
 FIT_PARAMS = {DA_GAUSS_SEC: ['c1', 'c2', 'c3'],
               VII_SEC: ['vii'],
@@ -97,7 +45,6 @@
 SEC_PARAMS = 'parameters'
 INP_FILE = 'new_input_file_name'
 OUT_BASE_DIR = 'output_directory'
->>>>>>> c71a57b8
 
 LOW = 'low'
 HIGH = 'high'
@@ -113,14 +60,10 @@
 DEF_FIT_VII = False
 DEF_CFG_FILE = 'fitevb_setup.ini'
 DEF_BEST_FILE = 'fit.best'
-<<<<<<< HEAD
-DEF_VII_FIT_FLAG = False
-=======
 DEF_GROUP_NAME = ''
 DEF_DESCRIP = ''
 PRINT_FORMAT = '%12.6f  %12.6f  : %s\n'
 
->>>>>>> c71a57b8
 
 def read_cfg(floc, cfg_proc=process_cfg):
     """
@@ -158,18 +101,12 @@
                                                "The default file name is {}, located in the "
                                                "base directory where the program as run.".format(DEF_CFG_FILE),
                         default=DEF_CFG_FILE, type=read_cfg)
-<<<<<<< HEAD
-    # parser.add_argument("-v", "--fit_vii", help="If flag is false (default), fits everything but Vii. Otherwise, "
-    #                                             "the reverse.",
-    #                     default=DEF_VII_FIT_FLAG)
-=======
     parser.add_argument("-v", "--vii_fit", help="Flag to specify fitting the VII term. The default value "
                                                 "is {}.".format(DEF_FIT_VII),
                         default=DEF_FIT_VII)
     parser.add_argument("-s", "--summary_file", help="If a summary file name is specified, the program will append "
                                                      "results to a summary file and specify parameter value changes.",
                         default=False)
->>>>>>> c71a57b8
     args = None
     try:
         args = parser.parse_args(argv)
@@ -206,11 +143,6 @@
     """
     raw_vals = np.loadtxt(data_file,dtype=np.float64)
     vals = {}
-<<<<<<< HEAD
-    for index, val in enumerate(raw_vals):
-        vals[PARAM_LIST[index*2]] = val
-        vals[PARAM_LIST[index*2+1]] = val
-=======
     index = 0
     for section in PARAM_SECS:
         for param in FIT_PARAMS[section]:
@@ -218,7 +150,6 @@
             vals[param][LOW] = raw_vals[index]
             vals[param][HIGH] = raw_vals[index]
             index += 1
->>>>>>> c71a57b8
     return vals
 
 
@@ -233,45 +164,6 @@
     """
     # dict to collect data to print
     inp_vals = {}
-<<<<<<< HEAD
-    if cfg[VII_FIT]:
-        for param in NOT_VII_PARAM_LIST:
-            inp_vals[param] = initial_vals[param]
-        for param in VII_PARAM_LIST:
-            inp_vals[param] = cfg[param]
-    else:
-        for param in NOT_VII_PARAM_LIST:
-            inp_vals[param] = cfg[param]
-        for param in VII_PARAM_LIST:
-            inp_vals[param] = initial_vals[param]
-    to_print = []
-    to_print.append([inp_vals[C1_LOW], inp_vals[C1_HIGH], C1])
-    to_print.append([inp_vals[C2_LOW], inp_vals[C2_HIGH], C2])
-    to_print.append([inp_vals[C3_LOW], inp_vals[C3_HIGH], C3])
-    to_print.append([inp_vals[VII_LOW], inp_vals[VII_HIGH], VII])
-
-    to_print.append([inp_vals[CAP_B_LOW], inp_vals[CAP_B_HIGH], CAP_B])
-    to_print.append([inp_vals[B_LOW], inp_vals[B_HIGH], B])
-    to_print.append([inp_vals[B_PRIME_LOW], inp_vals[B_PRIME_HIGH], B_PRIME])
-    to_print.append([inp_vals[D_OO_LOW], inp_vals[D_OO_HIGH], D_OO])
-    to_print.append([inp_vals[CAP_C_LOW], inp_vals[CAP_C_HIGH], C])
-    to_print.append([inp_vals[C_LOW], inp_vals[C_HIGH], C])
-    to_print.append([inp_vals[D_OH_LOW], inp_vals[D_OH_HIGH], D_OH])
-    to_print.append([inp_vals[CUTOFF_OO_LOW_LOW], inp_vals[CUTOFF_OO_LOW_HIGH], CUTOFF_OO_LOW])
-    to_print.append([inp_vals[CUTOFF_OO_HIGH_LOW], inp_vals[CUTOFF_OO_HIGH_HIGH], CUTOFF_OO_HIGH])
-    to_print.append([inp_vals[CUTOFF_HO_LOW_LOW], inp_vals[CUTOFF_HO_LOW_HIGH], CUTOFF_HO_LOW])
-    to_print.append([inp_vals[CUTOFF_HO_HIGH_LOW], inp_vals[CUTOFF_HO_HIGH_HIGH], CUTOFF_HO_HIGH])
-    with open(cfg[INP_FILE], 'w') as inpfile:
-        inpfile.write('FIT  DA_Gaussian {}\n'.format(cfg[DA_GAUSS_GROUPS]))
-        for line in to_print[0:3]:
-            inpfile.write(FORMAT % tuple(line))
-        inpfile.write('\nFIT  VII {}\n'.format(cfg[VII_GROUP]))
-        inpfile.write(FORMAT % tuple(to_print[3]))
-        inpfile.write('\nFIT  REP1 {}\n'.format(cfg[REP1_GROUP]))
-        for line in to_print[4:]:
-            inpfile.write(FORMAT % tuple(line))
-=======
->>>>>>> c71a57b8
 
     for section in PARAM_SECS:
         for param in cfg[section][SEC_PARAMS]:
