--- conflicted
+++ resolved
@@ -86,7 +86,6 @@
     :param corr_res: The data set to orient.
     :return: The data set reoriented relative to the highest free energy value.
     """
-<<<<<<< HEAD
     # max_cor_freng = None
     # for zrow in corr_res:
     #     try:
@@ -100,25 +99,16 @@
     #     zrow[CORR_KEY] -= max_cor_freng
     # return corr_res
 
-    max_coord = None
-    set_cor_freng = None
-=======
-    max_cor_freng = 0.0
->>>>>>> bafd0196
+    max_coord = 0.0
+    set_cor_freng = 0.0
     for zrow in corr_res:
         try:
             row_coord_val = zrow[COORD_KEY]
             row_corr_val = zrow[CORR_KEY]
-<<<<<<< HEAD
             if max_coord < row_coord_val and not math.isinf(row_corr_val):
                 max_coord = row_coord_val
                 set_cor_freng = row_corr_val
         except Exception, e:
-=======
-            if max_cor_freng < row_corr_val and not math.isinf(row_corr_val):
-                max_cor_freng = row_corr_val
-        except Exception as e:
->>>>>>> bafd0196
             logger.debug("Error finding zero point: '%s'", e)
             continue
     for zrow in corr_res:
