# coding=utf-8

"""
Tests for md_utils script
"""

import logging
import unittest
import os

from md_utils.namd_log_proc import main
from md_utils.md_common import diff_lines, capture_stderr, capture_stdout, silent_remove

__author__ = 'hbmayes'

# logging.basicConfig(level=logging.DEBUG)
# logging.basicConfig(level=logging.INFO)
logger = logging.getLogger(__name__)
DISABLE_REMOVE = logger.isEnabledFor(logging.DEBUG)

# File Locations #

DATA_DIR = os.path.join(os.path.dirname(__file__), 'test_data')
NAMD_LOG_DIR = os.path.join(DATA_DIR, 'namd_log_proc')

LOG_PATH = os.path.join(NAMD_LOG_DIR, 'namd_short.log')
LOG_OUT = os.path.join(NAMD_LOG_DIR, 'namd_short_sum.csv')
GOOD_LOG_OUT = os.path.join(NAMD_LOG_DIR, 'ts_energy_good.csv')

LOG_LIST = os.path.join(NAMD_LOG_DIR, 'log_list.txt')
LOG_LIST_OUT = os.path.join(NAMD_LOG_DIR, 'log_list_sum.csv')
GOOD_LOG_LIST_OUT = os.path.join(NAMD_LOG_DIR, 'log_list_sum_good.csv')

EMPTY_LOG_LIST = os.path.join(NAMD_LOG_DIR, 'empty_log_list.txt')
GHOST_LOG_LIST = os.path.join(NAMD_LOG_DIR, 'ghost_log_list.txt')


# Tests

class TestMainFailWell(unittest.TestCase):
    def testHelp(self):
        test_input = ['-h']
        if logger.isEnabledFor(logging.DEBUG):
            main(test_input)
        with capture_stderr(main, test_input) as output:
            self.assertFalse(output)
        with capture_stdout(main, test_input) as output:
            self.assertTrue("optional arguments" in output)

    def testNoSuchFile(self):
        test_input = ["-f", "ghost", ]
        if logger.isEnabledFor(logging.DEBUG):
            main(test_input)
        with capture_stderr(main, test_input) as output:
            self.assertTrue("Could not find specified log file" in output)

    def testNoSpecifiedFile(self):
        test_input = []
        if logger.isEnabledFor(logging.DEBUG):
            main(test_input)
        with capture_stderr(main, test_input) as output:
            self.assertTrue("Found no log file names to process" in output)

<<<<<<< HEAD
    def testNoFilesInList(self):
        test_input = ["-f", EMPTY_LOG_LIST]
        if logger.isEnabledFor(logging.DEBUG):
            main(test_input)
        with capture_stderr(main, test_input) as output:
            self.assertTrue("Found no log data to process from" in output)
=======
    # def testNoFilesInList(self):
    #     test_input = ["-f", EMPTY_LOG_LIST]
    #     if logger.isEnabledFor(logging.DEBUG):
    #         main(test_input)
    #     with capture_stderr(main, test_input) as output:
    #         self.assertTrue("Found no lammps log data to process from" in output)
>>>>>>> e1a22c9d

    def testNoSuchFileInList(self):
        test_input = ["-l", GHOST_LOG_LIST]
        if logger.isEnabledFor(logging.DEBUG):
            main(test_input)
        with capture_stderr(main, test_input) as output:
            self.assertTrue(" No such file or directory" in output)

    # TODO: add test for error when neither -s nor -t selected


class TestMain(unittest.TestCase):
    def testLogFile(self):
        test_input = ["-f", LOG_PATH, "-t"]
        try:
            main(test_input)
            self.assertFalse(diff_lines(LOG_OUT, GOOD_LOG_OUT))
        finally:
            silent_remove(LOG_OUT, disable=DISABLE_REMOVE)

    # def testLogList(self):
    #     try:
    #         main(["-l", LOG_LIST])
    #         self.assertFalse(diff_lines(LOG_LIST_OUT, GOOD_LOG_LIST_OUT))
    #     finally:
    #         silent_remove(LOG_LIST_OUT)<|MERGE_RESOLUTION|>--- conflicted
+++ resolved
@@ -61,21 +61,18 @@
         with capture_stderr(main, test_input) as output:
             self.assertTrue("Found no log file names to process" in output)
 
-<<<<<<< HEAD
+    # def testNoFilesInList(self):
+    #     test_input = ["-f", EMPTY_LOG_LIST]
+    #     if logger.isEnabledFor(logging.DEBUG):
+    #         main(test_input)
+    #     with capture_stderr(main, test_input) as output:
+    #         self.assertTrue("Found no lammps log data to process from" in output)
     def testNoFilesInList(self):
         test_input = ["-f", EMPTY_LOG_LIST]
         if logger.isEnabledFor(logging.DEBUG):
             main(test_input)
         with capture_stderr(main, test_input) as output:
             self.assertTrue("Found no log data to process from" in output)
-=======
-    # def testNoFilesInList(self):
-    #     test_input = ["-f", EMPTY_LOG_LIST]
-    #     if logger.isEnabledFor(logging.DEBUG):
-    #         main(test_input)
-    #     with capture_stderr(main, test_input) as output:
-    #         self.assertTrue("Found no lammps log data to process from" in output)
->>>>>>> e1a22c9d
 
     def testNoSuchFileInList(self):
         test_input = ["-l", GHOST_LOG_LIST]
