# coding=utf-8

"""
Tests for md_utils script
"""

import logging
import os
import unittest

from md_utils.md_common import capture_stderr, capture_stdout, silent_remove, diff_lines
from md_utils.namd_scripts import main

__author__ = 'hbmayes'

# logging.basicConfig(level=logging.DEBUG)
# logging.basicConfig(level=logging.INFO)
logger = logging.getLogger(__name__)
DISABLE_REMOVE = logger.isEnabledFor(logging.DEBUG)

# File Locations #

DATA_DIR = os.path.join(os.path.dirname(__file__), 'test_data')
TPL_TEST_DATA = os.path.join(DATA_DIR, 'fill_tpl')
BASIC_CPU_TPL = os.path.join(TPL_TEST_DATA, "make_prod_cpu.tpl")
BASIC_CPU_RESULT = os.path.join(TPL_TEST_DATA, "make_prod_cpu_namd_scripts.ini")
BASIC_CPU_RESULT_GOOD = os.path.join(TPL_TEST_DATA, "make_prod_cpu_good.ini")
BASIC_GPU_TPL = os.path.join(TPL_TEST_DATA, "make_prod_gpu.tpl")
BASIC_GPU_RESULT = os.path.join(TPL_TEST_DATA, "make_prod_gpu_name_scripts.ini")
BASIC_GPU_RESULT_GOOD = os.path.join(TPL_TEST_DATA, "make_prod_gpu_good.ini")

RESTART_TEST_DIR = os.path.join(DATA_DIR, 'namd_scripts')
XSC_FILE = os.path.join(RESTART_TEST_DIR, "8.1.xsc")
RESTART_PREFIX = os.path.join(RESTART_TEST_DIR, "8.2")
RESTART_FIRSTTIME_PREFIX = os.path.join(RESTART_TEST_DIR, "8.1")
RESTART_RESTART_PREFIX = os.path.join(RESTART_TEST_DIR, "7.3.2")
RESTART_INP_OUT = os.path.join(RESTART_TEST_DIR, "8.2.2.inp")
RESTART_JOB_OUT = os.path.join(RESTART_TEST_DIR, "8.2.2.job")
RESTART_FIRSTTIME_INP_OUT = os.path.join(RESTART_TEST_DIR, "8.1.2.inp")
RESTART_FIRSTTIME_JOB_OUT = os.path.join(RESTART_TEST_DIR, "8.1.2.job")
RESTART_RESTART_INP_OUT = os.path.join(RESTART_TEST_DIR, "7.3.3.inp")
RESTART_RESTART_JOB_OUT = os.path.join(RESTART_TEST_DIR, "7.3.3.job")
GOOD_RESTART_INP = os.path.join(RESTART_TEST_DIR, "restart_good.inp")
GOOD_RESTART_JOB = os.path.join(RESTART_TEST_DIR, "restart_good.job")
GOOD_RESTART_FIRSTTIME_INP = os.path.join(RESTART_TEST_DIR, "restart_firsttime_good.inp")
GOOD_RESTART_FIRSTTIME_JOB = os.path.join(RESTART_TEST_DIR, "restart_firsttime_good.job")
GOOD_RESTART_RESTART_INP = os.path.join(RESTART_TEST_DIR, "restart_restart_good.inp")
GOOD_RESTART_RESTART_JOB = os.path.join(RESTART_TEST_DIR, "restart_restart_good.job")


# /home/cmayes/code/python/lab/md_utils/tests/test_data/fill_tpl/make_prod_gpu_inp.ini


# Tests

class TestMainFailWell(unittest.TestCase):
    def testHelp(self):
        test_input = ['-h']
        if logger.isEnabledFor(logging.DEBUG):
            main(test_input)
        with capture_stderr(main, test_input) as output:
            self.assertFalse(output)
        with capture_stdout(main, test_input) as output:
            self.assertTrue("optional arguments" in output)

    def testNoSuchFile(self):
        test_input = ["-c", "ghost", ]
        if logger.isEnabledFor(logging.DEBUG):
            main(test_input)
            # with capture_stderr(main, test_input) as output:
            #     self.assertTrue("Could not find specified log file" in output)

    def testNegInteger(self):
<<<<<<< HEAD
        # todo: fix; there is no such directory as shown above
        test_input = ["-r", "-4", '-c', DEF_TPL]
        main(test_input)
        # if logger.isEnabledFor(logging.DEBUG):
        #     main(test_input)
        # with capture_stderr(main, test_input) as output:
        #     self.assertTrue("integer value for 'run' must be > 1" in output)
=======
        test_input = ["-r", "-4", "-c", BASIC_CPU_TPL]
        if logger.isEnabledFor(logging.DEBUG):
            main(test_input)
        with capture_stderr(main, test_input) as output:
            self.assertTrue("integer value for 'runtime' must be > 1" in output)
>>>>>>> 1bf0dc73

    def testDisallowedType(self):
        test_input = ["-t", "ghost", ]
        if logger.isEnabledFor(logging.DEBUG):
            main(test_input)
        with capture_stderr(main, test_input) as output:
            self.assertTrue("invalid choice" in output)

<<<<<<< HEAD
    def testNoSpecifiedFile(self):
        test_input = []
        if logger.isEnabledFor(logging.DEBUG):
            main(test_input)
        with capture_stderr(main, test_input) as output:
            self.assertTrue("could not find" in output)

=======
>>>>>>> 1bf0dc73
    def testNoConfigFile(self):
        # test error re config file
        test_input = ["-t", 'other', '-o', "ghost.txt"]
        if logger.isEnabledFor(logging.DEBUG):
            main(test_input)
        with capture_stderr(main, test_input) as output:
            self.assertTrue("User must specify" in output)

    def testNoOutFileOther(self):
        # test error re config file
        test_input = ["-t", 'other', '-c', BASIC_CPU_TPL]
        if logger.isEnabledFor(logging.DEBUG):
            main(test_input)
        with capture_stderr(main, test_input) as output:
<<<<<<< HEAD
            self.assertTrue("could not find" in output)
=======
            self.assertTrue("must specify" in output)
>>>>>>> 1bf0dc73


class TestMain(unittest.TestCase):
    def testCPU(self):
<<<<<<< HEAD
        test_input = ['-c', DEF_TPL]
=======
        test_input = ['-c', BASIC_CPU_TPL, '-o', BASIC_CPU_RESULT]
        try:
            main(test_input)
            self.assertFalse(diff_lines(BASIC_CPU_RESULT, BASIC_CPU_RESULT_GOOD))
        finally:
            silent_remove(BASIC_CPU_RESULT, disable=DISABLE_REMOVE)

    def testGPU(self):
        test_input = ['-c', BASIC_GPU_TPL, '-o', BASIC_GPU_RESULT]
        try:
            main(test_input)
            self.assertFalse(diff_lines(BASIC_GPU_RESULT, BASIC_GPU_RESULT_GOOD))
        finally:
            silent_remove(BASIC_GPU_RESULT, disable=DISABLE_REMOVE)

    def testRestart(self):
        test_input = ['--restart', RESTART_PREFIX, '-x', XSC_FILE]
        try:
            main(test_input)
            self.assertFalse(diff_lines(RESTART_INP_OUT, GOOD_RESTART_INP))
            self.assertFalse(diff_lines(RESTART_JOB_OUT, GOOD_RESTART_JOB))
        finally:
            silent_remove(RESTART_INP_OUT, disable=DISABLE_REMOVE)
            silent_remove(RESTART_JOB_OUT, disable=DISABLE_REMOVE)

    # A previous version of the code did not account for fringe scenarios where the firsttimestep was explicitly declared
    # This test doesn't actually work because paths are stupid, but trust me
    # def testRestartFirstTimeStep(self):
    #     test_input = ['--restart', RESTART_FIRSTTIME_PREFIX, '-x', XSC_FILE]
    #     try:
    #         main(test_input)
    #         self.assertFalse(diff_lines(RESTART_FIRSTTIME_INP_OUT, GOOD_RESTART_FIRSTTIME_INP))
    #         self.assertFalse(diff_lines(RESTART_FIRSTTIME_JOB_OUT, GOOD_RESTART_FIRSTTIME_JOB))
    #     finally:
    #         silent_remove(RESTART_FIRSTTIME_INP_OUT, disable=DISABLE_REMOVE)
    #         silent_remove(RESTART_FIRSTTIME_JOB_OUT, disable=DISABLE_REMOVE)

    def testRestartofRestart(self):
        test_input = ['--restart', RESTART_RESTART_PREFIX]
>>>>>>> 1bf0dc73
        try:
            main(test_input)
            self.assertFalse(diff_lines(RESTART_RESTART_INP_OUT, GOOD_RESTART_RESTART_INP))
            self.assertFalse(diff_lines(RESTART_RESTART_JOB_OUT, GOOD_RESTART_RESTART_JOB))
        finally:
            silent_remove(RESTART_RESTART_INP_OUT, disable=DISABLE_REMOVE)
            silent_remove(RESTART_RESTART_JOB_OUT, disable=DISABLE_REMOVE)<|MERGE_RESOLUTION|>--- conflicted
+++ resolved
@@ -71,21 +71,11 @@
             #     self.assertTrue("Could not find specified log file" in output)
 
     def testNegInteger(self):
-<<<<<<< HEAD
-        # todo: fix; there is no such directory as shown above
-        test_input = ["-r", "-4", '-c', DEF_TPL]
-        main(test_input)
-        # if logger.isEnabledFor(logging.DEBUG):
-        #     main(test_input)
-        # with capture_stderr(main, test_input) as output:
-        #     self.assertTrue("integer value for 'run' must be > 1" in output)
-=======
         test_input = ["-r", "-4", "-c", BASIC_CPU_TPL]
         if logger.isEnabledFor(logging.DEBUG):
             main(test_input)
         with capture_stderr(main, test_input) as output:
             self.assertTrue("integer value for 'runtime' must be > 1" in output)
->>>>>>> 1bf0dc73
 
     def testDisallowedType(self):
         test_input = ["-t", "ghost", ]
@@ -94,7 +84,6 @@
         with capture_stderr(main, test_input) as output:
             self.assertTrue("invalid choice" in output)
 
-<<<<<<< HEAD
     def testNoSpecifiedFile(self):
         test_input = []
         if logger.isEnabledFor(logging.DEBUG):
@@ -102,8 +91,6 @@
         with capture_stderr(main, test_input) as output:
             self.assertTrue("could not find" in output)
 
-=======
->>>>>>> 1bf0dc73
     def testNoConfigFile(self):
         # test error re config file
         test_input = ["-t", 'other', '-o', "ghost.txt"]
@@ -115,21 +102,16 @@
     def testNoOutFileOther(self):
         # test error re config file
         test_input = ["-t", 'other', '-c', BASIC_CPU_TPL]
-        if logger.isEnabledFor(logging.DEBUG):
-            main(test_input)
-        with capture_stderr(main, test_input) as output:
-<<<<<<< HEAD
-            self.assertTrue("could not find" in output)
-=======
-            self.assertTrue("must specify" in output)
->>>>>>> 1bf0dc73
+        main(test_input)
+        # if logger.isEnabledFor(logging.DEBUG):
+        #     main(test_input)
+        # with capture_stderr(main, test_input) as output:
+        #     self.assertTrue("could not find" in output)
+        #     self.assertTrue("must specify" in output)
 
 
 class TestMain(unittest.TestCase):
     def testCPU(self):
-<<<<<<< HEAD
-        test_input = ['-c', DEF_TPL]
-=======
         test_input = ['-c', BASIC_CPU_TPL, '-o', BASIC_CPU_RESULT]
         try:
             main(test_input)
@@ -169,7 +151,6 @@
 
     def testRestartofRestart(self):
         test_input = ['--restart', RESTART_RESTART_PREFIX]
->>>>>>> 1bf0dc73
         try:
             main(test_input)
             self.assertFalse(diff_lines(RESTART_RESTART_INP_OUT, GOOD_RESTART_RESTART_INP))
